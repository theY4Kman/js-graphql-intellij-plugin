<!--
/**
 *  Copyright (c) 2015-present, Jim Kynde Meyer
 *  All rights reserved.
 *
 *  This source code is licensed under the MIT license found in the
 *  LICENSE file in the root directory of this source tree.
 */
-->
<idea-plugin>
  <id>com.intellij.lang.jsgraphql</id>
  <name>JS GraphQL</name>
<<<<<<< HEAD
  <version>2.0.0-beta-2</version>
=======
  <version>1.7.4</version>
>>>>>>> ae480648
  <vendor>Jim Kynde Meyer - jimkyndemeyer@gmail.com</vendor>

  <description><![CDATA[
      <p>GraphQL language support including tagged template literals in JavaScript and TypeScript.</p>
      <p>Feature highlights:</p>
      <ul>
        <li>Schema-aware completion, error highlighting, and documentation</li>
        <li>Syntax highlighting, code-formatting, folding, commenter, and brace-matching</li>
        <li>Execute queries and mutations with variables against configurable endpoints</li>
        <li>Support for multiple schemas using graphql-config</li>
      </ul>
    ]]></description>

  <change-notes><![CDATA[
    <ul>
<<<<<<< HEAD
      <li>2.0.0-beta-2: Switched to SVG-based icons and added plugin icon. Updated document provider to use new style. Moved schema discovery in Schemas panel off the UI thread. Introduced dedicated GraphQL index to improve performance. Fixed various minor issues: Type scopes in arrays, custom scalars omitted by graphql-java, memory leak in query editor.</li>
      <li>2.0.0-beta-1: Removed unused v1 code. Fixed schema and endpoint resolution for "Edit GraphQL fragment" in own editor tab. Fixed fragment definition resolution in scratch files. Various minor fixes: Completion, syntax highlighting, JSON introspection schema scopes.</li>
      <li>2.0.0-alpha-8: Added intention to add missing schema types in SDL. Fixed error marker positions in gql tags. Moved configuration scan to background tasks. Added support for projects in scratch files. Added completion of variable names. Added completion of enums in lists. Fixed arguments shown as keywords in syntax highlighter. Improved introspection including support for custom scalars.</li>
      <li>2.0.0-alpha-7: Added re-run introspection action to improve remote schema workflow. Added scalars to introspection SDL output. Added __typename completion. Various fixes.</li>
      <li>2.0.0-alpha-6: Added migration of graphql.config.json files. Support schemas based on JSON introspection files. Added automatic introspection notification. Updated Relay Modern directives. Upgraded to graphql-java 11.0.</li>
      <li>2.0.0-alpha-5: Simplified schema discovery to only support graphql-config and introduced new schema discovery UI</li>
      <li>2.0.0-alpha-4: Performance improvements, Relay Modern support, MarkDown documentation support, structure view, scratch files, recognize .graphqls, template placeholder support</li>
      <li>2.0.0-alpha-3: graphql-config support</li>
      <li>2.0.0-alpha-2: Language support for GraphQL draft spec as of June 2018. Compatible with Android Studio 3.1 and IntelliJ IDEA Community Edition</li>
=======
      <li>1.7.4: Fixed "DisposalException: Double release of editor"</li>
>>>>>>> ae480648
      <li>1.7.3: Fixed missing syntax highlighting colors. Set default charset to UTF-8 in query result viewer. Support windows line endings in query result viewer and fixed reformat timing issue.</li>
      <li>1.7.2: Restore whitespace tokens for top level fragment placeholders in Apollo to preserve them during format lines.</li>
      <li>1.7.1: Node 10 Buffer deprecation warning no longer read by plugin as an error in the language service. Two additional minor bug-fixes.</li>
      <li>1.7.0: Fixed editor background loading issue. Language Service 1.5.1: Support for strongly typed variable placeholders in GraphQL tagged templates. Support for declaring annotations in Endpoint language.</li>
      <li>1.6.3: 'Editor > Code Style' never loads In WebStorm 2017.3.</li>
      <li>1.6.2: Resolve fragment references under progress in annotator to ensure WebStorm 2017.3 compatibility.</li>
      <li>1.6.1: 2017.3 compatibility.</li>
      <li>1.6.0: Support for Relay Modern fragments. Language Service 1.5.0: Support for loading the schema from .graphql file (Relay Modern projects).</li>
      <li>1.5.4: Only show the error console automatically on the first error in the project. Fixes Int variables being sent as floats. Fixes auto-import is not placed on a new line in JS files with GraphQL templates.</li>
      <li>1.5.3: Support Relay Modern graphql.experimental tag.</li>
      <li>1.5.2: Pass "variables" in payload to GraphQL server as JSON.</li>
      <li>1.5.1: Compatible with IntelliJ IDEA 2017.1 EAP tagged template expressions.</li>
      <li>1.5.0: Language Service 1.4.0 based on graphql 0.9.1 and codemirror-graphql 0.6.2. Experimental support for GraphQL Endpoint Language (.graphqle)</li>
      <li>1.4.4: Fixes Assertion failed: Caret model is in its update process.</li>
      <li>1.4.3: GraphQL configuration page for indentation. Language Service 1.3.2: Object literal for variables in getFragment closes Relay.QL template expression.</li>
      <li>1.4.2: Language Service 1.3.1: Support __schema root in schema.json.</li>
      <li>1.4.1: Support for gql tagged templates used by Apollo and Lokka GraphQL Clients. Fixes false Error in Relay Mutation.</li>
      <li>1.4.0: Language Service 1.2.0 based on graphql 0.7.0 and codemirror-graphql 0.5.4. Basic editor support for GraphQL Schema (.graphqls)</li>
      <li>1.3.3: Fixes compatibility issue with IDEA 2016.2.2</li>
      <li>1.3.2: Removes GraphQL schema from scratch file formats.</li>
      <li>1.3.1: Fixes compatibility issue with WebStorm 2016.2 EAP.</li>
      <li>1.3.0: Adds support for GraphQL Scratch Files. Query results are now formatted.</li>
      <li>1.2.0: Contextual query support: Execute buffer, selection, or named operations at the caret position in the GraphQL editor</li>
      <li>1.1.1: Completion after ... fragment spread operator. Language Service 1.1.1 based on graphql 0.4.16 and codemirror-graphql 0.2.2</li>
      <li>1.1.0: Find usages, schema viewer, structure view</li>
    </ul>
    ]]>
  </change-notes>

  <!-- please see http://www.jetbrains.org/intellij/sdk/docs/basics/getting_started/build_number_ranges.html for description -->
  <idea-version since-build="182.711"/>

  <!-- please see http://www.jetbrains.org/intellij/sdk/docs/basics/getting_started/plugin_compatibility.html
       on how to target different products -->

  <depends>com.intellij.modules.lang</depends>
  <depends optional="true" config-file="graphql-javascript.xml">JavaScript</depends>

  <extensionPoints>
    <extensionPoint name="graphQLFindUsagesFileTypeContributor" interface="com.intellij.lang.jsgraphql.ide.references.GraphQLFindUsagesFileTypeContributor" />
  </extensionPoints>

  <extensions defaultExtensionNs="com.intellij">

    <applicationService serviceInterface="com.intellij.lang.jsgraphql.ide.references.GraphQLFindUsagesUtil" serviceImplementation="com.intellij.lang.jsgraphql.ide.references.GraphQLFindUsagesUtil" />

    <!-- Language registration -->
    <fileTypeFactory implementation="com.intellij.lang.jsgraphql.GraphQLFileTypeFactory"/>
    <lang.parserDefinition language="GraphQL" implementationClass="com.intellij.lang.jsgraphql.GraphQLParserDefinition"/>

    <!-- Icons -->
    <iconProvider implementation="com.intellij.lang.jsgraphql.GraphQLIconProvider" />

    <!-- Project services -->
    <projectService serviceInterface="com.intellij.lang.jsgraphql.schema.GraphQLTypeDefinitionRegistryServiceImpl" serviceImplementation="com.intellij.lang.jsgraphql.schema.GraphQLTypeDefinitionRegistryServiceImpl" />
    <projectService serviceInterface="com.intellij.lang.jsgraphql.schema.SchemaIDLTypeDefinitionRegistry" serviceImplementation="com.intellij.lang.jsgraphql.schema.SchemaIDLTypeDefinitionRegistry" />
    <projectService serviceInterface="com.intellij.lang.jsgraphql.schema.GraphQLSchemaChangeListener" serviceImplementation="com.intellij.lang.jsgraphql.schema.GraphQLSchemaChangeListener" />
    <projectService serviceInterface="com.intellij.lang.jsgraphql.ide.project.GraphQLPsiSearchHelper" serviceImplementation="com.intellij.lang.jsgraphql.ide.project.GraphQLPsiSearchHelper" />
    <projectService serviceInterface="com.intellij.lang.jsgraphql.ide.references.GraphQLReferenceService" serviceImplementation="com.intellij.lang.jsgraphql.ide.references.GraphQLReferenceService" />
    <projectService serviceInterface="com.intellij.lang.jsgraphql.v1.ide.project.JSGraphQLLanguageUIProjectService" serviceImplementation="com.intellij.lang.jsgraphql.v1.ide.project.JSGraphQLLanguageUIProjectService" />
    <projectService serviceInterface="com.intellij.lang.jsgraphql.GraphQLSettings" serviceImplementation="com.intellij.lang.jsgraphql.GraphQLSettings" />
    <projectService serviceInterface="com.intellij.lang.jsgraphql.ide.project.graphqlconfig.GraphQLConfigManager" serviceImplementation="com.intellij.lang.jsgraphql.ide.project.graphqlconfig.GraphQLConfigManager" />
    <projectService serviceInterface="com.intellij.lang.jsgraphql.ide.editor.GraphQLIntrospectionHelper" serviceImplementation="com.intellij.lang.jsgraphql.ide.editor.GraphQLIntrospectionHelper" />
    <projectService serviceInterface="com.intellij.lang.jsgraphql.ide.project.graphqlconfig.GraphQLConfigGlobMatcher" serviceImplementation="com.intellij.lang.jsgraphql.ide.project.graphqlconfig.GraphQLConfigGlobMatcherImpl" />
    <projectService serviceInterface="com.intellij.lang.jsgraphql.ide.GraphQLRelayModernAnnotationFilter" serviceImplementation="com.intellij.lang.jsgraphql.ide.GraphQLRelayModernAnnotationFilter" />

    <!-- Indexing -->
    <fileBasedIndex implementation="com.intellij.lang.jsgraphql.ide.project.indexing.GraphQLIdentifierIndex" />
    <fileBasedIndex implementation="com.intellij.lang.jsgraphql.ide.project.indexing.GraphQLFragmentNameIndex" />

    <!-- Startup -->
    <postStartupActivity implementation="com.intellij.lang.jsgraphql.endpoint.ide.startup.GraphQLStartupActivity" />
    <postStartupActivity implementation="com.intellij.lang.jsgraphql.ide.project.graphqlconfig.GraphQLConfigProjectStartupActivity" />
    <postStartupActivity implementation="com.intellij.lang.jsgraphql.ide.project.relay.GraphQLRelayModernEnableStartupActivity" />

    <!-- Syntax and error highlighting -->
    <lang.syntaxHighlighterFactory language="GraphQL" implementationClass="com.intellij.lang.jsgraphql.ide.GraphQLSyntaxHighlighterFactory"/>
    <annotator language="GraphQL" implementationClass="com.intellij.lang.jsgraphql.ide.GraphQLSyntaxAnnotator" />
    <annotator language="GraphQL" implementationClass="com.intellij.lang.jsgraphql.ide.GraphQLValidationAnnotator" />
    <colorSettingsPage implementation="com.intellij.lang.jsgraphql.ide.GraphQLColorSettingsPage"/>

    <!-- Formatting and folding -->
    <lang.formatter language="GraphQL" implementationClass="com.intellij.lang.jsgraphql.ide.formatter.GraphQLFormattingModelBuilder"/>
    <lang.foldingBuilder language="GraphQL" implementationClass="com.intellij.lang.jsgraphql.ide.editor.GraphQLFoldingBuilder"/>

    <!-- Editing -->
    <lang.braceMatcher language="GraphQL" implementationClass="com.intellij.lang.jsgraphql.ide.GraphQLBraceMatcher" />
    <lang.quoteHandler language="GraphQL" implementationClass="com.intellij.lang.jsgraphql.ide.editor.GraphQLQuoteHandler" />
    <lang.commenter language="GraphQL" implementationClass="com.intellij.lang.jsgraphql.ide.editor.GraphQLCommenter"/>
    <enterHandlerDelegate implementation="com.intellij.lang.jsgraphql.ide.formatter.GraphQLEnterInEmptyListHandler"/>

    <!-- Completion -->
    <completion.contributor language="GraphQL" implementationClass="com.intellij.lang.jsgraphql.ide.completion.GraphQLCompletionContributor"/>

    <!-- Find usages and renaming refactors -->
    <lang.findUsagesProvider language="GraphQL" implementationClass="com.intellij.lang.jsgraphql.ide.references.GraphQLFindUsagesProvider" />
    <usageTypeProvider implementation="com.intellij.lang.jsgraphql.ide.references.GraphQLUsageTypeProvider" />
    <lang.elementManipulator forClass="com.intellij.lang.jsgraphql.psi.impl.GraphQLIdentifierImpl" implementationClass="com.intellij.lang.jsgraphql.ide.references.GraphQLIdentifierManipulator" />

    <!-- Search (find implementations etc.) -->
    <definitionsSearch implementation="com.intellij.lang.jsgraphql.ide.search.GraphQLDefinitionsSearchExecutor"/>

    <!-- Renaming -->
    <vetoRenameCondition implementation="com.intellij.lang.jsgraphql.ide.rename.GraphQLRenameVetoCondition" />

    <!-- Settings -->
    <projectConfigurable groupId="language" instance="com.intellij.lang.jsgraphql.ui.GraphQLProjectConfigurable" />

    <!-- .graphqlconfig JSON -->
    <fileTypeFactory implementation="com.intellij.lang.jsgraphql.ide.project.graphqlconfig.GraphQLConfigFileTypeFactory" />

    <!-- recognize .graphqls as GraphQL for legacy reasons -->
    <fileTypeFactory implementation="com.intellij.lang.jsgraphql.ide.project.GraphQLSLegacyFileTypeFactory" />

    <!-- Editor notifications -->
    <editorNotificationProvider implementation="com.intellij.lang.jsgraphql.ide.notifications.GraphQLScopeEditorNotificationProvider"/>

      <!-- Introspection -->
      <codeInsight.lineMarkerProvider implementationClass="com.intellij.lang.jsgraphql.ide.editor.GraphQLIntrospectionJsonToSDLLineMarkerProvider" language="JSON" />
      <codeInsight.lineMarkerProvider implementationClass="com.intellij.lang.jsgraphql.ide.editor.GraphQLIntrospectEndpointUrlLineMarkerProvider" language="JSON" />
      <projectViewNestingRulesProvider implementation="com.intellij.lang.jsgraphql.ide.project.GraphQLIntrospectionProjectViewNestingRulesProvider" />
      <editorTabTitleProvider implementation="com.intellij.lang.jsgraphql.ide.editor.GraphQLIntrospectionEditorTabTitleProvider" />

    <!-- Project Language services -->
    <projectService serviceInterface="com.intellij.lang.jsgraphql.v1.ide.configuration.JSGraphQLConfigurationProvider" serviceImplementation="com.intellij.lang.jsgraphql.v1.ide.configuration.JSGraphQLConfigurationProvider" />
    <projectService serviceInterface="com.intellij.lang.jsgraphql.endpoint.ide.project.JSGraphQLEndpointNamedTypeRegistry" serviceImplementation="com.intellij.lang.jsgraphql.endpoint.ide.project.JSGraphQLEndpointNamedTypeRegistry" />


    <!-- Spellchecking and to-do view-->
    <spellchecker.support language="GraphQL Endpoint" implementationClass="com.intellij.lang.jsgraphql.endpoint.JSGraphQLEndpointSpellcheckingStrategy" />
    <todoIndexer filetype="GraphQL Endpoint" implementationClass="com.intellij.lang.jsgraphql.endpoint.JSGraphQLEndpointTodoIndexer"/>


    <!-- File types -->
    <fileTypeFactory implementation="com.intellij.lang.jsgraphql.endpoint.JSGraphQLEndpointFileTypeFactory"/>
    <fileTypeFactory implementation="com.intellij.lang.jsgraphql.endpoint.doc.JSGraphQLEndpointDocFileTypeFactory"/>
    <internalFileTemplate name="GraphQL File"/>


    <!-- Language -->

    <lang.parserDefinition language="GraphQL Endpoint" implementationClass="com.intellij.lang.jsgraphql.endpoint.JSGraphQLEndpointParserDefinition"/>
    <lang.parserDefinition language="GraphQL Endpoint Doc" implementationClass="com.intellij.lang.jsgraphql.endpoint.doc.JSGraphQLEndpointDocParserDefinition"/>

    <lang.syntaxHighlighterFactory language="GraphQL Endpoint" implementationClass="com.intellij.lang.jsgraphql.endpoint.ide.highlighting.JSGraphQLEndpointSyntaxHighlighterFactory"/>
    <lang.syntaxHighlighterFactory language="GraphQL Endpoint Doc" implementationClass="com.intellij.lang.jsgraphql.endpoint.doc.ide.highlighting.JSGraphQLEndpointDocSyntaxHighlighterFactory"/>

    <lang.commenter language="GraphQL Endpoint" implementationClass="com.intellij.lang.jsgraphql.v1.ide.editor.JSGraphQLCommenter"/>

    <lang.braceMatcher language="GraphQL Endpoint" implementationClass="com.intellij.lang.jsgraphql.endpoint.ide.editor.JSGraphQLEndpointBraceMatcher"  />
    <lang.psiStructureViewFactory language="GraphQL" implementationClass="com.intellij.lang.jsgraphql.ide.structureView.GraphQLPsiStructureViewFactory"/>

    <lang.psiStructureViewFactory language="GraphQL Endpoint" implementationClass="com.intellij.lang.jsgraphql.endpoint.ide.structureView.JSGraphQLEndpointPsiStructureViewFactory"/>
    <iconProvider implementation="com.intellij.lang.jsgraphql.endpoint.psi.JSGraphQLEndpointIconProvider" />
    <enterHandlerDelegate implementation="com.intellij.lang.jsgraphql.endpoint.ide.editor.JSGraphQLEndpointEnterHandlerDelegate" />

    <!-- Completion -->
    <completion.contributor language="GraphQL Endpoint" implementationClass="com.intellij.lang.jsgraphql.endpoint.ide.completion.JSGraphQLEndpointCompletionContributor"/>
    <completion.contributor language="GraphQL Endpoint Doc" implementationClass="com.intellij.lang.jsgraphql.endpoint.doc.ide.completion.JSGraphQLEndpointDocCompletionContributor"/>


    <!-- Error highlighting and annotations -->
    <annotator language="GraphQL Endpoint" implementationClass="com.intellij.lang.jsgraphql.endpoint.ide.annotator.JSGraphQLEndpointHighlightAnnotator" />
    <annotator language="GraphQL Endpoint" implementationClass="com.intellij.lang.jsgraphql.endpoint.ide.annotator.JSGraphQLEndpointErrorAnnotator" />
    <annotator language="GraphQL Endpoint Doc" implementationClass="com.intellij.lang.jsgraphql.endpoint.doc.ide.annotator.JSGraphQLEndpointDocHighlightAnnotator" />


    <!-- Query context highlighter -->
    <!-- Fixme: Breaks internal annotators used in v2: <highlightVisitor implementation="com.intellij.lang.jsgraphql.v1.ide.editor.JSGraphQLQueryContextHighlightVisitor" />-->


    <!-- Formatting -->
    <lang.formatter language="GraphQL Endpoint" implementationClass="com.intellij.lang.jsgraphql.endpoint.ide.formatter.JSGraphQLEndpointFormattingModelBuilder"/>

    <lang.foldingBuilder language="GraphQL Endpoint" implementationClass="com.intellij.lang.jsgraphql.endpoint.ide.editor.JSGraphQLEndpointFoldingBuilder"/>

    <lang.quoteHandler language="GraphQL Endpoint" implementationClass="com.intellij.lang.jsgraphql.endpoint.ide.editor.JSGraphQLEndpointQuoteHandler" />

    <!-- Find usages -->
    <lang.findUsagesProvider language="GraphQL Endpoint" implementationClass="com.intellij.lang.jsgraphql.endpoint.ide.findUsages.JSGraphQLEndpointFindUsagesProvider" />
    <findUsagesHandlerFactory id="GraphQL Endpoint" implementation="com.intellij.lang.jsgraphql.endpoint.ide.findUsages.JSGraphQLEndpointFindUsagesHandlerFactory"/>

    <!-- Schema documentation -->
    <lang.documentationProvider language="GraphQL" implementationClass="com.intellij.lang.jsgraphql.ide.documentation.GraphQLDocumentationProvider" />

    <!-- Note: JSX/TSX documentation providers are registered in their base language (JS), so we do the same to not take over the entire doc impl -->
    <lang.documentationProvider language="JavaScript" implementationClass="com.intellij.lang.jsgraphql.ide.documentation.GraphQLDocumentationProvider" />

    <!-- Language injection -->
    <languageInjector implementation="com.intellij.lang.jsgraphql.endpoint.doc.ide.injection.JSGraphQLEndpointDocInjector" />

    <!-- Query execution (see com.intellij.openapi.actionSystem.IdeActions.ACTION_EDITOR_SPLIT which is ctrl+enter by default) -->
    <editorActionHandler action="EditorSplitLine" implementationClass="com.intellij.lang.jsgraphql.v1.ide.actions.JSGraphQLExecuteEditorActionHandler" order="first" />
    <highlightErrorFilter implementation="com.intellij.lang.jsgraphql.v1.ide.editor.JSGraphQLVariablesHighlightErrorFilter" />


    <!-- Search (find implementations etc.) -->
    <definitionsSearch implementation="com.intellij.lang.jsgraphql.endpoint.ide.search.JSGraphQLEndpointDefinitionsSearchExecutor"/>


    <!-- Create type definition intentions -->
    <intentionAction>
      <className>com.intellij.lang.jsgraphql.endpoint.ide.intentions.JSGraphQLEndpointCreateObjectTypeIntention</className>
      <category>GraphQL</category>
    </intentionAction>
    <intentionAction>
      <className>com.intellij.lang.jsgraphql.endpoint.ide.intentions.JSGraphQLEndpointCreateInterfaceTypeIntention</className>
      <category>GraphQL</category>
    </intentionAction>
    <intentionAction>
      <className>com.intellij.lang.jsgraphql.endpoint.ide.intentions.JSGraphQLEndpointCreateEnumTypeIntention</className>
      <category>GraphQL</category>
    </intentionAction>
    <intentionAction>
      <className>com.intellij.lang.jsgraphql.endpoint.ide.intentions.JSGraphQLEndpointCreateInputTypeIntention</className>
      <category>GraphQL</category>
    </intentionAction>
    <intentionAction>
      <className>com.intellij.lang.jsgraphql.endpoint.ide.intentions.JSGraphQLEndpointCreateScalarTypeIntention</className>
      <category>GraphQL</category>
    </intentionAction>
    <intentionAction>
      <className>com.intellij.lang.jsgraphql.endpoint.ide.intentions.JSGraphQLEndpointCreateUnionTypeIntention</className>
      <category>GraphQL</category>
    </intentionAction>


  </extensions>

  <actions>

    <action id="com.intellij.lang.jsgraphql.v1.ide.actions.JSGraphQLNewFileAction" class="com.intellij.lang.jsgraphql.v1.ide.actions.JSGraphQLNewFileAction">
      <add-to-group group-id="NewGroup"/>
    </action>

    <action class="com.intellij.lang.jsgraphql.ide.actions.GraphQLCreateConfigFileAction" id="com.intellij.lang.jsgraphql.ide.actions.GraphQLCreateConfigFileAction">
      <add-to-group group-id="NewGroup" />
    </action>

    <action id="com.intellij.lang.jsgraphql.endpoint.ide.actions.JSGraphQLEndpointNewFileAction" class="com.intellij.lang.jsgraphql.endpoint.ide.actions.JSGraphQLEndpointNewFileAction">
      <add-to-group group-id="NewGroup"/>
    </action>

    <action class="com.intellij.lang.jsgraphql.v1.ide.actions.JSGraphQLExecuteEditorAction" id="com.intellij.lang.jsgraphql.v1.ide.actions.JSGraphQLExecuteEditorAction">
      <keyboard-shortcut first-keystroke="control ENTER" keymap="$default"/>
      <keyboard-shortcut first-keystroke="meta ENTER" keymap="Mac OS X"/>
      <keyboard-shortcut first-keystroke="meta ENTER" keymap="Mac OS X 10.5+"/>
    </action>

    <action class="com.intellij.lang.jsgraphql.ide.editor.GraphQLRerunLatestIntrospectionAction" id="com.intellij.lang.jsgraphql.ide.editor.GraphQLRerunLatestIntrospectionAction" />

  </actions>

</idea-plugin><|MERGE_RESOLUTION|>--- conflicted
+++ resolved
@@ -10,11 +10,7 @@
 <idea-plugin>
   <id>com.intellij.lang.jsgraphql</id>
   <name>JS GraphQL</name>
-<<<<<<< HEAD
   <version>2.0.0-beta-2</version>
-=======
-  <version>1.7.4</version>
->>>>>>> ae480648
   <vendor>Jim Kynde Meyer - jimkyndemeyer@gmail.com</vendor>
 
   <description><![CDATA[
@@ -30,7 +26,6 @@
 
   <change-notes><![CDATA[
     <ul>
-<<<<<<< HEAD
       <li>2.0.0-beta-2: Switched to SVG-based icons and added plugin icon. Updated document provider to use new style. Moved schema discovery in Schemas panel off the UI thread. Introduced dedicated GraphQL index to improve performance. Fixed various minor issues: Type scopes in arrays, custom scalars omitted by graphql-java, memory leak in query editor.</li>
       <li>2.0.0-beta-1: Removed unused v1 code. Fixed schema and endpoint resolution for "Edit GraphQL fragment" in own editor tab. Fixed fragment definition resolution in scratch files. Various minor fixes: Completion, syntax highlighting, JSON introspection schema scopes.</li>
       <li>2.0.0-alpha-8: Added intention to add missing schema types in SDL. Fixed error marker positions in gql tags. Moved configuration scan to background tasks. Added support for projects in scratch files. Added completion of variable names. Added completion of enums in lists. Fixed arguments shown as keywords in syntax highlighter. Improved introspection including support for custom scalars.</li>
@@ -40,9 +35,7 @@
       <li>2.0.0-alpha-4: Performance improvements, Relay Modern support, MarkDown documentation support, structure view, scratch files, recognize .graphqls, template placeholder support</li>
       <li>2.0.0-alpha-3: graphql-config support</li>
       <li>2.0.0-alpha-2: Language support for GraphQL draft spec as of June 2018. Compatible with Android Studio 3.1 and IntelliJ IDEA Community Edition</li>
-=======
       <li>1.7.4: Fixed "DisposalException: Double release of editor"</li>
->>>>>>> ae480648
       <li>1.7.3: Fixed missing syntax highlighting colors. Set default charset to UTF-8 in query result viewer. Support windows line endings in query result viewer and fixed reformat timing issue.</li>
       <li>1.7.2: Restore whitespace tokens for top level fragment placeholders in Apollo to preserve them during format lines.</li>
       <li>1.7.1: Node 10 Buffer deprecation warning no longer read by plugin as an error in the language service. Two additional minor bug-fixes.</li>
