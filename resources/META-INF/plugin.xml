--- conflicted
+++ resolved
@@ -10,11 +10,7 @@
 <idea-plugin>
   <id>com.intellij.lang.jsgraphql</id>
   <name>JS GraphQL</name>
-<<<<<<< HEAD
   <version>2.0.0-beta-1</version>
-=======
-  <version>1.7.3</version>
->>>>>>> b9a6b730
   <vendor>Jim Kynde Meyer - jimkyndemeyer@gmail.com</vendor>
 
   <description><![CDATA[
@@ -31,7 +27,6 @@
 
   <change-notes><![CDATA[
     <ul>
-<<<<<<< HEAD
       <li>2.0.0-alpha-8: Added intention to add missing schema types in SDL. Fixed error marker positions in gql tags. Moved configuration scan to background tasks. Added support for projects in scratch files. Added completion of variable names. Added completion of enums in lists. Fixed arguments shown as keywords in syntax highlighter. Improved introspection including support for custom scalars.</li>
       <li>2.0.0-alpha-7: Added re-run introspection action to improve remote schema workflow. Added scalars to introspection SDL output. Added __typename completion. Various fixes.</li>
       <li>2.0.0-alpha-6: Added migration of graphql.config.json files. Support schemas based on JSON introspection files. Added automatic introspection notification. Updated Relay Modern directives. Upgraded to graphql-java 11.0.</li>
@@ -39,33 +34,7 @@
       <li>2.0.0-alpha-4: Performance improvements, Relay Modern support, MarkDown documentation support, structure view, scratch files, recognize .graphqls, template placeholder support</li>
       <li>2.0.0-alpha-3: graphql-config support</li>
       <li>2.0.0-alpha-2: Language support for GraphQL draft spec as of June 2018. Compatible with Android Studio 3.1 and IntelliJ IDEA Community Edition</li>
-=======
       <li>1.7.3: Fixed missing syntax highlighting colors. Set default charset to UTF-8 in query result viewer. Support windows line endings in query result viewer and fixed reformat timing issue.</li>
-      <li>1.7.2: Restore whitespace tokens for top level fragment placeholders in Apollo to preserve them during format lines.</li>
-      <li>1.7.1: Node 10 Buffer deprecation warning no longer read by plugin as an error in the language service. Two additional minor bug-fixes.</li>
-      <li>1.7.0: Fixed editor background loading issue. Language Service 1.5.1: Support for strongly typed variable placeholders in GraphQL tagged templates. Support for declaring annotations in Endpoint language.</li>
-      <li>1.6.3: 'Editor > Code Style' never loads In WebStorm 2017.3.</li>
-      <li>1.6.2: Resolve fragment references under progress in annotator to ensure WebStorm 2017.3 compatibility.</li>
-      <li>1.6.1: 2017.3 compatibility.</li>
-      <li>1.6.0: Support for Relay Modern fragments. Language Service 1.5.0: Support for loading the schema from .graphql file (Relay Modern projects).</li>
-      <li>1.5.4: Only show the error console automatically on the first error in the project. Fixes Int variables being sent as floats. Fixes auto-import is not placed on a new line in JS files with GraphQL templates.</li>
-      <li>1.5.3: Support Relay Modern graphql.experimental tag.</li>
-      <li>1.5.2: Pass "variables" in payload to GraphQL server as JSON.</li>
-      <li>1.5.1: Compatible with IntelliJ IDEA 2017.1 EAP tagged template expressions.</li>
-      <li>1.5.0: Language Service 1.4.0 based on graphql 0.9.1 and codemirror-graphql 0.6.2. Experimental support for GraphQL Endpoint Language (.graphqle)</li>
-      <li>1.4.4: Fixes Assertion failed: Caret model is in its update process.</li>
-      <li>1.4.3: GraphQL configuration page for indentation. Language Service 1.3.2: Object literal for variables in getFragment closes Relay.QL template expression.</li>
-      <li>1.4.2: Language Service 1.3.1: Support __schema root in schema.json.</li>
-      <li>1.4.1: Support for gql tagged templates used by Apollo and Lokka GraphQL Clients. Fixes false Error in Relay Mutation.</li>
-      <li>1.4.0: Language Service 1.2.0 based on graphql 0.7.0 and codemirror-graphql 0.5.4. Basic editor support for GraphQL Schema (.graphqls)</li>
-      <li>1.3.3: Fixes compatibility issue with IDEA 2016.2.2</li>
-      <li>1.3.2: Removes GraphQL schema from scratch file formats.</li>
-      <li>1.3.1: Fixes compatibility issue with WebStorm 2016.2 EAP.</li>
-      <li>1.3.0: Adds support for GraphQL Scratch Files. Query results are now formatted.</li>
-      <li>1.2.0: Contextual query support: Execute buffer, selection, or named operations at the caret position in the GraphQL editor</li>
-      <li>1.1.1: Completion after ... fragment spread operator. Language Service 1.1.1 based on graphql 0.4.16 and codemirror-graphql 0.2.2</li>
-      <li>1.1.0: Find usages, schema viewer, structure view</li>
->>>>>>> b9a6b730
     </ul>
     ]]>
   </change-notes>
